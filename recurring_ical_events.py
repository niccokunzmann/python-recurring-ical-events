# This program is free software: you can redistribute it and/or modify
# it under the terms of the GNU Lesser General Public License as published by
# the Free Software Foundation, either version 3 of the License, or
# any later version.
#
# This program is distributed in the hope that it will be useful,
# but WITHOUT ANY WARRANTY; without even the implied warranty of
# MERCHANTABILITY or FITNESS FOR A PARTICULAR PURPOSE.  See the
# GNU Lesser General Public License for more details.
#
# You should have received a copy of the GNU General Public License
# along with this program.  If not, see <https://www.gnu.org/licenses/>.
import icalendar
import datetime
import pytz
from dateutil.rrule import rrulestr, rruleset, rrule, DAILY
import dateutil.parser

from collections import defaultdict
from icalendar.prop import vDDDTypes


def is_event(component):
    """Return whether a component is a calendar event."""
    return isinstance(component, icalendar.cal.Event)

def convert_to_date(date):
    """converts a date or datetime to a date"""
    return datetime.date(date.year, date.month, date.day)

def convert_to_datetime(date, tzinfo):
    """converts a date to a datetime"""
    if isinstance(date, datetime.datetime):
        if date.tzinfo is None:
            if tzinfo is not None:
                return tzinfo.localize(date)
        else:
            assert tzinfo is not None, "Error in algorithm: tzinfo expected to be known."
        return date
    elif isinstance(date, datetime.date):
        return datetime.datetime(date.year, date.month, date.day, tzinfo=tzinfo)
    return date

def time_span_contains_event(span_start, span_stop, event_start, event_stop,
        include_start=True, include_stop=True, comparable=False):
    """Return whether an event should is included within a time span.

    - span_start and span_stop define the time span
    - event_start and event_stop define the event time
    - include_start defines whether events overlapping the start of the
        time span should be included
    - include_stop defines whether events overlapping the stop of the
        time span should be included
    - comparable indicates whether the dates can be compared.
        You can set it to True if you are sure you have timezones and
        date/datetime correctly or used make_comparable() before.
    """
    if not comparable:
        span_start, span_stop, event_start, event_stop = make_comparable((
            span_start, span_stop, event_start, event_stop
        ))
    assert event_start <= event_stop, "the event must start before it ends"
    assert span_start <= span_stop, "the time span must start before it ends"
    return (include_start or span_start <= event_start) and \
        (include_stop or event_stop <= span_stop) and \
        (event_start < span_stop and span_start <= event_stop)


def make_comparable(dates):
    """Make an list or tuple of dates comparable.

    Returns an list.
    """
    tzinfo = None
    for date in dates:
        tzinfo = getattr(date, "tzinfo", None)
        if tzinfo is not None:
            break
    return [convert_to_datetime(date, tzinfo) for date in dates]

def compare_greater(date1, date2):
    """Compare two dates if date1 > date2 and make them comparable before."""
    date1, date2 = make_comparable((date1, date2))
    return date1 > date2

class UnfoldableCalendar:

    class RepeatedEvent:
        """An event with repetitions created from an ical event."""
        
        class Repetition:
            """A repetition of an event."""

            ATTRIBUTES_TO_DELETE_ON_COPY = [
                "RRULE", "RDATE", "EXDATE"
            ]

            def __init__(self, source, start, stop):
                self.source = source
                self.start = start
                self.stop = stop

            def as_vevent(self):
                revent = self.source.copy()
<<<<<<< HEAD
                revent["DTSTART"] = self._create_ical_entry_from(self.start)
                revent["DTEND"] = self._create_ical_entry_from(self.stop)
                for attribute in self.ATTRIBUTES_TO_DELETE_ON_COPY:
                    if attribute in revent:
                        del revent[attribute]
=======
                revent["DTSTART"] = vDDDTypes(self.start)
                revent["DTEND"] = vDDDTypes(self.stop)
>>>>>>> 9f76ea91
                return revent

            def is_in_span(self, span_start, span_stop):
                return time_span_contains_event(span_start, span_stop, self.start, self.stop)

        def __init__(self, event, span_start):
            self.event = event
            self.span_start = span_start
            self.start = self.original_start = event["DTSTART"].dt
            self.end = self.original_end = self._get_event_end()
            self.exdates = []
            exdates = event.get("EXDATE", [])
            for exdates in ((exdates,) if not isinstance(exdates, list) else exdates):
                for exdate in exdates.dts:
                    self.exdates.append(exdate.dt)
            self.rdates = []
            rdates = event.get("RDATE", [])
            for rdates in ((rdates,) if not isinstance(rdates, list) else rdates):
                for rdate in rdates.dts:
                    self.rdates.append(rdate.dt)
            
            self.make_all_dates_comparable()
            
            self.duration = self.end - self.start
            self.rule = rule = rruleset()
            _rule = event.get("RRULE", None)
            if _rule is not None:
                rule.rrule(self.create_rule_with_start(_rule.to_ical().decode(), self.start))

            if compare_greater(self.span_start, self.start):
                # the rrule until parameter includes the last date
                # thus we need to go one day back
                span_start = self.span_start - datetime.timedelta(days=1)
                # do not exclude an event if it spans across the time span
                span_start -= self.duration
                rule.exrule(rrule(DAILY, dtstart=self.start, until=span_start))

            for exdate in self.exdates:
                rule.exdate(exdate)
            for rdate in self.rdates:
                rule.rdate(rdate)
            rule.rdate(self.start)
            
        def create_rule_with_start(self, rule_string, start):
            try:
                return rrulestr(rule_string, dtstart=start)
            except ValueError:
                # string: FREQ=WEEKLY;UNTIL=20191023;BYDAY=TH;WKST=SU
                # start: 2019-08-01 14:00:00+01:00
                # ValueError: RRULE UNTIL values must be specified in UTC when DTSTART is timezone-aware
                assert self.start.tzinfo is not None, "we assume the start is timezone aware but the until value is not" # see the comment above
                rule_list = rule_string.split(";UNTIL=")
                assert len(rule_list) == 2
                date_end_index = rule_list[1].find(";")
                if date_end_index == -1:
                    date_end_index = len(rule_list[1])
                until_string = rule_list[1][:date_end_index]
                rule_string = rule_list[0] + rule_list[1][date_end_index:] + ";UNTIL=" + until_string + \
                    "T000000Z" # https://stackoverflow.com/a/49991809
                return rrulestr(rule_string, dtstart=self.start)


        def make_all_dates_comparable(self):
            """Make sure we can use all dates with eachother.
            
            Dates may be mixed and we have many of them.
            - date
            - datetime without timezome
            - datetime with timezone
            These three are not comparable but can be converted.
            """
            dates = [self.start, self.end, self.span_start] + self.exdates + self.rdates
            if not any(isinstance(date, datetime.datetime) for date in dates):
                return
            tzinfo = None
            for date in dates:
                if isinstance(date, datetime.datetime) and date.tzinfo is not None:
                    tzinfo = date.tzinfo
                    break
            self.start = convert_to_datetime(self.start, tzinfo)
            self.span_start = convert_to_datetime(self.span_start, tzinfo)
            self.end = convert_to_datetime(self.end, tzinfo)
            self.rdates = [convert_to_datetime(rdate, tzinfo) for rdate in self.rdates]
            self.exdates = [convert_to_datetime(exdate, tzinfo) for exdate in self.exdates]
        
        def __iter__(self):
            # TODO: If in the following line, we get an error, datetime and date
            # may still be mixed because RDATE, EXDATE, start and rule.
            for start in self.rule:
                if isinstance(start, datetime.datetime) and start.tzinfo is not None:
                    start = start.tzinfo.localize(start.replace(tzinfo=None))
                stop = start + self.duration
                yield self.Repetition(
                    self.event,
                    self.convert_to_original_type(start),
                    self.convert_to_original_type(stop))
        
        def convert_to_original_type(self, date):
            if not isinstance(self.original_start, datetime.datetime) and \
                    not isinstance(self.original_end, datetime.datetime):
                return convert_to_date(date)
            return date
                
        def _get_event_end(self):
            end = self.event.get("DTEND")
            if end is not None:
                return end.dt
            duration = self.event.get("DURATION")
            if duration is not None:
                return self.event["DTSTART"].dt + duration.dt
            return self.event["DTSTART"].dt


    def __init__(self, calendar):
        """Create an unfoldable calendar from a given calendar."""
        assert calendar.get("CALSCALE", "GREGORIAN") == "GREGORIAN", "Only Gregorian calendars are supported." # https://www.kanzaki.com/docs/ical/calscale.html
        self.calendar = calendar

    @staticmethod
    def to_datetime(date):
        """Convert date inputs of various sorts into a datetime object."""
        if isinstance(date, tuple):
            return datetime.datetime(*date)
        elif isinstance(date, str):
            # see https://docs.python.org/2/library/datetime.html#strftime-strptime-behavior
            if len(date) == 8:
                return datetime.datetime.strptime(date, "%Y%m%d")
            return datetime.datetime.strptime(date, "%Y%m%dT%H%M%SZ")
        return date

    def all(self):
        """Returns all events."""
        # TODO: test MAX and MIN values
        return self.between((1000, 1, 1), (3000, 1, 1))

    _DELTAS = [
        datetime.timedelta(days=1),
        datetime.timedelta(hours=1),
        datetime.timedelta(minutes=1),
        datetime.timedelta(seconds=1)
    ]

    def at(self, date):
        """Return all events within the next 24 hours of starting at the given day.

        - date can be a year like (2019,) or 2099
        - a month like (2019, 1) for January of 2019
        - a day like (2019, 1, 1) for the first of January 2019
        - a day with hours, (2019, 1, 1, 1)
        - a day with minutes, (2019, 1, 1, 1, 1)
        - a day with seconds, (2019, 1, 1, 1, 1, 1)
        """
        if isinstance(date, int):
            date = (date,)
        if isinstance(date, str):
            assert len(date) == 8 and date.isdigit(), "format yyyymmdd expected"
            date = (int(date[:4], 10), int(date[4:6], 10), int(date[6:]))
        if isinstance(date, datetime.datetime):
            return self.between(date, date)
        if isinstance(date, datetime.date):
            return self.between(date, date + datetime.timedelta(days=1))
        if len(date) == 1:
            return self.between((date[0], 1, 1), (date[0] + 1, 1, 1))
        if len(date) == 2:
            year, month = date
            if month == 12:
                return self.between((year, 12, 1), (year + 1, 1, 1))
            return self.between((year, month, 1), (year, month + 1, 1))
        dt = self.to_datetime(date)
        return self.between(dt, dt + self._DELTAS[len(date) - 3])
    
    def between(self, start, stop): # TODO: add parameters from time_span_contains_event
        """Return events at a time between start (inclusive) and end (inclusive)"""
        span_start = self.to_datetime(start)
        span_stop = self.to_datetime(stop)
        events = []
        events_by_id = defaultdict(dict) # UID (str) : RECURRENCE-ID(datetime) : event (Event)
        default_uid = object()
        def add_event(event):
            """Add an event and check if it was edited."""
            same_events = events_by_id[event.get("UID", default_uid)] # TODO: test what comes first
            recurrence_id = event.get("RECURRENCE-ID", event["DTSTART"]).dt # TODO: this is still wrong: what if there are different events at the same time?
            other = same_events.get(recurrence_id, None)
            if other: # TODO: test that this is independet of order
                event_sequence = event.get("SEQUENCE", None)
                other_sequence = other.get("SEQUENCE", None)
                if event_sequence is not None and other_sequence is not None:
                    if event["SEQUENCE"] < other["SEQUENCE"]:
                        return
                    events.remove(other)
            same_events[recurrence_id] = event
            events.append(event)

        for event in self.calendar.walk():
            if not is_event(event):
                continue
            repetitions = self.RepeatedEvent(event, span_start)
            for repetition in repetitions:
                if compare_greater(repetition.start, span_stop):
                    break
                if repetition.is_in_span(span_start, span_stop):
                    add_event(repetition.as_vevent())
        return events

def of(a_calendar):
    """Unfold recurring events of a_calendar"""
    return UnfoldableCalendar(a_calendar)<|MERGE_RESOLUTION|>--- conflicted
+++ resolved
@@ -102,16 +102,11 @@
 
             def as_vevent(self):
                 revent = self.source.copy()
-<<<<<<< HEAD
-                revent["DTSTART"] = self._create_ical_entry_from(self.start)
-                revent["DTEND"] = self._create_ical_entry_from(self.stop)
+                revent["DTSTART"] = vDDDTypes(self.start)
+                revent["DTEND"] = vDDDTypes(self.stop)
                 for attribute in self.ATTRIBUTES_TO_DELETE_ON_COPY:
                     if attribute in revent:
                         del revent[attribute]
-=======
-                revent["DTSTART"] = vDDDTypes(self.start)
-                revent["DTEND"] = vDDDTypes(self.stop)
->>>>>>> 9f76ea91
                 return revent
 
             def is_in_span(self, span_start, span_stop):
