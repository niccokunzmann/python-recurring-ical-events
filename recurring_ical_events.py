--- conflicted
+++ resolved
@@ -248,21 +248,9 @@
             rule.until = until
         return rule
 
-<<<<<<< HEAD
     def _get_rrule_until(self, rrule):
-        """Return the UNTIL datetime of the rrule or None is absent."""
+        """Return the UNTIL datetime of the rrule or None if absent."""
         rule_list = rrule.string.split(";UNTIL=")
-=======
-    _until = UNTIL_NOT_SET = "NOT_SET"
-    def get_rrule_until(self):
-        """Return the UNTIL datetime of the rrule or None if absent."""
-        if self._until is not self.UNTIL_NOT_SET:
-            return self._until
-        self._until = None
-        if self.rrule is None:
-            return None
-        rule_list = self.rrule.string.split(";UNTIL=")
->>>>>>> 2490a920
         if len(rule_list) == 1:
             return None
         assert len(rule_list) == 2, "There should be only one UNTIL."
