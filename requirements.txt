--- conflicted
+++ resolved
@@ -3,11 +3,7 @@
 
 icalendar >= 6.1.0, < 7.0.0
 python-dateutil >= 2.8.1, < 3.0.0
-<<<<<<< HEAD
-x-wr-timezone == 2.*; python_version >= "3.9"
-=======
 x-wr-timezone >= 1.0.0, < 3.0.0; python_version >= "3.9"
->>>>>>> 25d74df3
 x-wr-timezone == 0.*; python_version <= "3.8"
 backports.zoneinfo; python_version == "3.7" or python_version == "3.8"
 tzdata; python_version >= "3.7"